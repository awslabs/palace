--- conflicted
+++ resolved
@@ -704,15 +704,9 @@
 --- a/cmake/scalapack.cmake
 +++ b/cmake/scalapack.cmake
 @@ -3,39 +3,7 @@ include(GNUInstallDirs)
-<<<<<<< HEAD
 
  if(MUMPS_find_SCALAPACK AND NOT TARGET SCALAPACK::SCALAPACK)
 
-=======
- 
- if(find AND NOT TARGET SCALAPACK::SCALAPACK)
- 
->>>>>>> f3e615a1
 -# Make SCALAPACK_VENDOR match LAPACK_VENDOR
 -
 -if(NOT DEFINED SCALAPACK_VENDOR)
