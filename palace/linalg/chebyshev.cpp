// Copyright Amazon.com, Inc. or its affiliates. All Rights Reserved.
// SPDX-License-Identifier: Apache-2.0

#include "chebyshev.hpp"

<<<<<<< HEAD
#include <vector>
#include <numeric>
#include <limits>
=======
>>>>>>> 907f572e
#include <mfem/general/forall.hpp>
#include "linalg/rap.hpp"

namespace palace
{

namespace
{

void GetInverseDiagonal(const ParOperator &A, Vector &dinv)
{
  dinv.SetSize(A.Height());
  A.AssembleDiagonal(dinv);

  // auto lower_bound = 1e-6 * linalg::Norml2(A.GetComm(), dinv);
  auto size = dinv.Size();
  Mpi::GlobalSum(1, &size, A.GetComm());
  auto min = dinv.Min();
  Mpi::GlobalMin(1, &min, A.GetComm());
  auto max = dinv.Max();
  Mpi::GlobalMax(1, &max, A.GetComm());

  auto min_mag = std::transform_reduce(dinv.begin(), dinv.end(),
    std::numeric_limits<double>::max(), [](auto x, auto y){return std::min(x,y); }, [](auto v){return std::abs(v);});
  Mpi::GlobalMin(1, &min_mag, A.GetComm());

  auto lower_bound = 1e-2 * linalg::Norml2(A.GetComm(), dinv) / size;

  Mpi::Print("norm {:.3e}, lower_bound {:.3e}, min {:.3e}, max {:.3e}, min_mag {:.3e}\n",
  linalg::Norml2(A.GetComm(), dinv), lower_bound, min, max, min_mag);

  constexpr double invp = 1.0/3;
  for (auto &x : dinv)
  {
    if (std::abs(x) < lower_bound)
    {
      // x = std::copysign(lower_bound, x);
      x = std::copysign(lower_bound * std::pow(std::abs(x)/lower_bound, invp), x);
    }
  }

  dinv.Reciprocal();
}

void GetInverseDiagonal(const ComplexParOperator &A, ComplexVector &dinv)
{
  MFEM_VERIFY(A.HasReal() || A.HasImag(),
              "Invalid zero ComplexOperator for ChebyshevSmoother!");
  dinv.SetSize(A.Height());
<<<<<<< HEAD
  A.Real()->AssembleDiagonal(dinv);

  // auto lower_bound = 1e-6 * linalg::Norml2(A.GetComm(), dinv);
  auto size = dinv.Size();
  Mpi::GlobalSum(1, &size, A.GetComm());
  auto min = dinv.Min();
  Mpi::GlobalMin(1, &min, A.GetComm());
  auto max = dinv.Max();
  Mpi::GlobalMax(1, &max, A.GetComm());

  auto min_mag = std::transform_reduce(dinv.begin(), dinv.end(),
    std::numeric_limits<double>::max(), [](auto x, auto y){return std::min(x,y); }, [](auto v){return std::abs(v);});
  Mpi::GlobalMin(1, &min_mag, A.GetComm());

  auto lower_bound = linalg::Norml2(A.GetComm(), dinv) / size;

  Mpi::Print("norm {:.3e}, lower_bound {:.3e}, min {:.3e}, max {:.3e}, min_mag {:.3e}\n",
  linalg::Norml2(A.GetComm(), dinv), lower_bound, min, max, min_mag);

  constexpr double invp = 1.0/3;
  for (auto &x : dinv)
  {
    if (std::abs(x) < lower_bound)
    {
      // x = std::copysign(lower_bound, x);
      x = std::copysign(lower_bound * std::pow(std::abs(x)/lower_bound, invp), x);
    }
  }

  dinv.Reciprocal();
  // dinv *= 0.5;
  // MFEM_VERIFY(A.HasReal() || A.HasImag(),
  //             "Invalid zero ComplexOperator for ChebyshevSmoother!");
  // dinv.SetSize(A.Height());
  // dinv.SetSize(A.Height());
  // dinv = 0.0;
  // if (A.HasReal())
  // {
  //   A.Real()->AssembleDiagonal(dinv.Real());
  // }
  // if (A.HasImag())
  // {
  //   A.Imag()->AssembleDiagonal(dinv.Imag());
  // }
  // dinv.Reciprocal();
=======
  dinv.SetSize(A.Height());
  dinv = 0.0;
  if (A.HasReal())
  {
    A.Real()->AssembleDiagonal(dinv.Real());
  }
  if (A.HasImag())
  {
    A.Imag()->AssembleDiagonal(dinv.Imag());
  }
  dinv.Reciprocal();
>>>>>>> 907f572e
}

double GetLambdaMax(MPI_Comm comm, const Operator &A, const Vector &dinv)
{
  DiagonalOperator Dinv(dinv);
  ProductOperator DinvA(Dinv, A);
  return linalg::SpectralNorm(comm, DinvA, false);
}

double GetLambdaMax(MPI_Comm comm, const ComplexOperator &A, const ComplexVector &dinv)
{
  ComplexDiagonalOperator Dinv(dinv);
  ComplexProductOperator DinvA(Dinv, A);
  return linalg::SpectralNorm(comm, DinvA, false);
}

template <bool Transpose = false>
inline void ApplyOp(const Operator &A, const Vector &x, Vector &y)
{
  A.Mult(x, y);
}

template <bool Transpose = false>
inline void ApplyOp(const ComplexOperator &A, const ComplexVector &x, ComplexVector &y)
{
  if constexpr (!Transpose)
  {
    A.Mult(x, y);
  }
  else
  {
    A.MultHermitianTranspose(x, y);
  }
}

template <bool Transpose = false>
inline void ApplyOp(const Operator &A, const Vector &x, Vector &y, const double a)
{
  A.AddMult(x, y, a);
}

template <bool Transpose = false>
inline void ApplyOp(const ComplexOperator &A, const ComplexVector &x, ComplexVector &y,
                    const double a)
{
  if constexpr (!Transpose)
  {
    A.AddMult(x, y, a);
  }
  else
  {
    A.AddMultHermitianTranspose(x, y, a);
  }
}

template <bool Transpose = false>
inline void ApplyOrder0(double sr, const Vector &dinv, const Vector &r, Vector &d)
{
  const int N = d.Size();
  const auto *DI = dinv.Read();
  const auto *R = r.Read();
  auto *D = d.ReadWrite();
  mfem::forall(N, [=] MFEM_HOST_DEVICE(int i) { D[i] = sr * DI[i] * R[i]; });
}

template <bool Transpose = false>
inline void ApplyOrder0(const double sr, const ComplexVector &dinv, const ComplexVector &r,
                        ComplexVector &d)
{
  const int N = dinv.Size();
  const auto *DIR = dinv.Real().Read();
  const auto *DII = dinv.Imag().Read();
  const auto *RR = r.Real().Read();
  const auto *RI = r.Imag().Read();
  auto *DR = d.Real().ReadWrite();
  auto *DI = d.Imag().ReadWrite();
  if constexpr (!Transpose)
  {
    mfem::forall(N,
                 [=] MFEM_HOST_DEVICE(int i)
                 {
                   DR[i] = sr * (DIR[i] * RR[i] - DII[i] * RI[i]);
                   DI[i] = sr * (DII[i] * RR[i] + DIR[i] * RI[i]);
                 });
  }
  else
  {
    mfem::forall(N,
                 [=] MFEM_HOST_DEVICE(int i)
                 {
                   DR[i] = sr * (DIR[i] * RR[i] + DII[i] * RI[i]);
                   DI[i] = sr * (-DII[i] * RR[i] + DIR[i] * RI[i]);
                 });
  }
}

template <bool Transpose = false>
inline void ApplyOrderK(const double sd, const double sr, const Vector &dinv,
                        const Vector &r, Vector &d)
{
  const int N = dinv.Size();
  const auto *DI = dinv.Read();
  const auto *R = r.Read();
  auto *D = d.ReadWrite();
  mfem::forall(N, [=] MFEM_HOST_DEVICE(int i) { D[i] = sd * D[i] + sr * DI[i] * R[i]; });
}

template <bool Transpose = false>
inline void ApplyOrderK(const double sd, const double sr, const ComplexVector &dinv,
                        const ComplexVector &r, ComplexVector &d)
{
  const int N = dinv.Size();
  const auto *DIR = dinv.Real().Read();
  const auto *DII = dinv.Imag().Read();
  const auto *RR = r.Real().Read();
  const auto *RI = r.Imag().Read();
  auto *DR = d.Real().ReadWrite();
  auto *DI = d.Imag().ReadWrite();
  if constexpr (!Transpose)
  {
    mfem::forall(N,
                 [=] MFEM_HOST_DEVICE(int i)
                 {
                   DR[i] = sd * DR[i] + sr * (DIR[i] * RR[i] - DII[i] * RI[i]);
                   DI[i] = sd * DI[i] + sr * (DII[i] * RR[i] + DIR[i] * RI[i]);
                 });
  }
  else
  {
    mfem::forall(N,
                 [=] MFEM_HOST_DEVICE(int i)
                 {
                   DR[i] = sd * DR[i] + sr * (DIR[i] * RR[i] + DII[i] * RI[i]);
                   DI[i] = sd * DI[i] + sr * (-DII[i] * RR[i] + DIR[i] * RI[i]);
                 });
  }
}

}  // namespace

template <typename OperType>
ChebyshevSmoother<OperType>::ChebyshevSmoother(int smooth_it, int poly_order, double sf_max)
  : Solver<OperType>(), pc_it(smooth_it), order(poly_order), A(nullptr), lambda_max(0.0),
    sf_max(sf_max)
{
  MFEM_VERIFY(order > 0, "Polynomial order for Chebyshev smoothing must be positive!");
}

template <typename OperType>
void ChebyshevSmoother<OperType>::SetOperator(const OperType &op)
{
  using ParOperType =
      typename std::conditional<std::is_same<OperType, ComplexOperator>::value,
                                ComplexParOperator, ParOperator>::type;

  A = &op;
  r.SetSize(op.Height());
  d.SetSize(op.Height());
  this->height = op.Height();
  this->width = op.Width();

  const auto *PtAP = dynamic_cast<const ParOperType *>(&op);
  MFEM_VERIFY(PtAP,
              "ChebyshevSmoother requires a ParOperator or ComplexParOperator operator!");
  GetInverseDiagonal(*PtAP, dinv);

  // Set up Chebyshev coefficients using the computed maximum eigenvalue estimate. See
  // mfem::OperatorChebyshevSmoother or Adams et al. (2003).
  lambda_max = sf_max * GetLambdaMax(PtAP->GetComm(), *A, dinv);
}

template <typename OperType>
void ChebyshevSmoother<OperType>::Mult(const VecType &x, VecType &y) const
{
  Mpi::Print("Cheby ||x|| = {:.4e}, ||y|| = {:.4e}\n",
    linalg::Norml2(MPI_COMM_WORLD, x),
    linalg::Norml2(MPI_COMM_WORLD, y));

  // Apply smoother: y = y + p(A) (x - A y) .
  for (int it = 0; it < pc_it; it++)
  {
    if (this->initial_guess || it > 0)
    {
      ApplyOp(*A, y, r);
      Mpi::Print("Cheby ||Ay|| = {:.4e}\n",
        linalg::Norml2(MPI_COMM_WORLD, r));

      linalg::AXPBY(1.0, x, -1.0, r);
    }
    else
    {
      r = x;
      y = 0.0;
    }


    // 4th-kind Chebyshev smoother, from Phillips and Fischer or Lottes (with k -> k + 1
    // shift due to 1-based indexing).
    ApplyOrder0(4.0 / (3.0 * lambda_max), dinv, r, d);

    Mpi::Print("Cheby ApplyOrder0 lambda_max = {:.4e}, ||dinv|| = {:.4e}, ||r|| = {:.4e}, ||d|| = {:.4e}\n", lambda_max,
    linalg::Norml2(MPI_COMM_WORLD, dinv), linalg::Norml2(MPI_COMM_WORLD, r), linalg::Norml2(MPI_COMM_WORLD, d));

    for (int k = 1; k < order; k++)
    {
      y += d;
      ApplyOp(*A, d, r, -1.0);

      Mpi::Print("Cheby ApplyOp, ||y|| = {:.4e}, ||r|| = {:.4e}, \n",
      linalg::Norml2(MPI_COMM_WORLD, y), linalg::Norml2(MPI_COMM_WORLD, r));

      const double sd = (2.0 * k - 1.0) / (2.0 * k + 3.0);
      const double sr = (8.0 * k + 4.0) / ((2.0 * k + 3.0) * lambda_max);
      ApplyOrderK(sd, sr, dinv, r, d);

      Mpi::Print("Cheby ApplyOrder{} sd {:.4e} sr {:.4e}, ||dinv|| = {:.4e}, ||r|| = {:.4e}, ||d|| = {:.4e}\n", k, sd, sr,
      linalg::Norml2(MPI_COMM_WORLD, dinv), linalg::Norml2(MPI_COMM_WORLD, r), linalg::Norml2(MPI_COMM_WORLD, d));

    }
    y += d;
    Mpi::Print("Cheby ||y|| = {:.4e}\n",
      linalg::Norml2(MPI_COMM_WORLD, y));
  }
}

template <typename OperType>
ChebyshevSmoother1stKind<OperType>::ChebyshevSmoother1stKind(int smooth_it, int poly_order,
                                                             double sf_max, double sf_min)
  : Solver<OperType>(), pc_it(smooth_it), order(poly_order), A(nullptr), theta(0.0),
    sf_max(sf_max), sf_min(sf_min)
{
  MFEM_VERIFY(order > 0, "Polynomial order for Chebyshev smoothing must be positive!");
}

template <typename OperType>
void ChebyshevSmoother1stKind<OperType>::SetOperator(const OperType &op)
{
  using ParOperType =
      typename std::conditional<std::is_same<OperType, ComplexOperator>::value,
                                ComplexParOperator, ParOperator>::type;

  A = &op;
  r.SetSize(op.Height());
  d.SetSize(op.Height());

  const auto *PtAP = dynamic_cast<const ParOperType *>(&op);
  MFEM_VERIFY(
      PtAP,
      "ChebyshevSmoother1stKind requires a ParOperator or ComplexParOperator operator!");
  GetInverseDiagonal(*PtAP, dinv);

  // Set up Chebyshev coefficients using the computed maximum eigenvalue estimate. The
  // optimized estimate of lambda_min comes from (2.24) of Phillips and Fischer (2022).
  if (sf_min <= 0.0)
  {
    sf_min = 1.69 / (std::pow(order, 1.68) + 2.11 * order + 1.98);
  }
  const double lambda_max = sf_max * GetLambdaMax(PtAP->GetComm(), *A, dinv);
  const double lambda_min = sf_min * lambda_max;
  theta = 0.5 * (lambda_max + lambda_min);
  delta = 0.5 * (lambda_max - lambda_min);
}

template <typename OperType>
void ChebyshevSmoother1stKind<OperType>::Mult(const VecType &x, VecType &y) const
{
  // Apply smoother: y = y + p(A) (x - A y) .
  for (int it = 0; it < pc_it; it++)
  {
    if (this->initial_guess || it > 0)
    {
      ApplyOp(*A, y, r);
      linalg::AXPBY(1.0, x, -1.0, r);
    }
    else
    {
      r = x;
      y = 0.0;
    }

    // 1th-kind Chebyshev smoother, from Phillips and Fischer or Adams.
    ApplyOrder0(1.0 / theta, dinv, r, d);
    double rhop = delta / theta;
    for (int k = 1; k < order; k++)
    {
      y += d;
      ApplyOp(*A, d, r, -1.0);
      const double rho = 1.0 / (2.0 * theta / delta - rhop);
      const double sd = rho * rhop;
      const double sr = 2.0 * rho / delta;
      ApplyOrderK(sd, sr, dinv, r, d);
      rhop = rho;
    }
    y += d;
  }
}

template class ChebyshevSmoother<Operator>;
template class ChebyshevSmoother<ComplexOperator>;

template class ChebyshevSmoother1stKind<Operator>;
template class ChebyshevSmoother1stKind<ComplexOperator>;

}  // namespace palace<|MERGE_RESOLUTION|>--- conflicted
+++ resolved
@@ -3,12 +3,9 @@
 
 #include "chebyshev.hpp"
 
-<<<<<<< HEAD
 #include <vector>
 #include <numeric>
 #include <limits>
-=======
->>>>>>> 907f572e
 #include <mfem/general/forall.hpp>
 #include "linalg/rap.hpp"
 
@@ -55,40 +52,7 @@
 
 void GetInverseDiagonal(const ComplexParOperator &A, ComplexVector &dinv)
 {
-  MFEM_VERIFY(A.HasReal() || A.HasImag(),
-              "Invalid zero ComplexOperator for ChebyshevSmoother!");
-  dinv.SetSize(A.Height());
-<<<<<<< HEAD
-  A.Real()->AssembleDiagonal(dinv);
-
-  // auto lower_bound = 1e-6 * linalg::Norml2(A.GetComm(), dinv);
-  auto size = dinv.Size();
-  Mpi::GlobalSum(1, &size, A.GetComm());
-  auto min = dinv.Min();
-  Mpi::GlobalMin(1, &min, A.GetComm());
-  auto max = dinv.Max();
-  Mpi::GlobalMax(1, &max, A.GetComm());
-
-  auto min_mag = std::transform_reduce(dinv.begin(), dinv.end(),
-    std::numeric_limits<double>::max(), [](auto x, auto y){return std::min(x,y); }, [](auto v){return std::abs(v);});
-  Mpi::GlobalMin(1, &min_mag, A.GetComm());
-
-  auto lower_bound = linalg::Norml2(A.GetComm(), dinv) / size;
-
-  Mpi::Print("norm {:.3e}, lower_bound {:.3e}, min {:.3e}, max {:.3e}, min_mag {:.3e}\n",
-  linalg::Norml2(A.GetComm(), dinv), lower_bound, min, max, min_mag);
-
-  constexpr double invp = 1.0/3;
-  for (auto &x : dinv)
-  {
-    if (std::abs(x) < lower_bound)
-    {
-      // x = std::copysign(lower_bound, x);
-      x = std::copysign(lower_bound * std::pow(std::abs(x)/lower_bound, invp), x);
-    }
-  }
-
-  dinv.Reciprocal();
+
   // dinv *= 0.5;
   // MFEM_VERIFY(A.HasReal() || A.HasImag(),
   //             "Invalid zero ComplexOperator for ChebyshevSmoother!");
@@ -104,7 +68,7 @@
   //   A.Imag()->AssembleDiagonal(dinv.Imag());
   // }
   // dinv.Reciprocal();
-=======
+
   dinv.SetSize(A.Height());
   dinv = 0.0;
   if (A.HasReal())
@@ -116,7 +80,25 @@
     A.Imag()->AssembleDiagonal(dinv.Imag());
   }
   dinv.Reciprocal();
->>>>>>> 907f572e
+
+  auto d = dinv;
+
+  // auto lower_bound = 1e-6 * linalg::Norml2(A.GetComm(), dinv);
+  auto size = d.Size();
+  Mpi::GlobalSum(1, &size, A.GetComm());
+  auto min = d.Min();
+  Mpi::GlobalMin(1, &min, A.GetComm());
+  auto max = d.Max();
+  Mpi::GlobalMax(1, &max, A.GetComm());
+
+  auto min_mag = std::transform_reduce(d.begin(), d.end(),
+    std::numeric_limits<double>::max(), [](auto x, auto y){return std::min(x,y); }, [](auto v){return std::abs(v);});
+  Mpi::GlobalMin(1, &min_mag, A.GetComm());
+
+  auto lower_bound = linalg::Norml2(A.GetComm(), d) / size;
+
+  Mpi::Print("norm {:.3e}, lower_bound {:.3e}, min {:.3e}, max {:.3e}, min_mag {:.3e}\n",
+  linalg::Norml2(A.GetComm(), d), lower_bound, min, max, min_mag);
 }
 
 double GetLambdaMax(MPI_Comm comm, const Operator &A, const Vector &dinv)
