--- conflicted
+++ resolved
@@ -20,14 +20,8 @@
 {
 public:
   MumpsSolver(MPI_Comm comm, mfem::MUMPSSolver::MatType sym,
-<<<<<<< HEAD
-              config::LinearSolverData::SymFactType reorder, mfem::real_t blr_tol,
-              int print);
-  MumpsSolver(MPI_Comm comm, const IoData &iodata, int print)
-=======
-              config::LinearSolverData::SymFactType reorder, double blr_tol, int print);
+              config::LinearSolverData::SymFactType reorder, mfem::real_t blr_tol, int print);
   MumpsSolver(const IoData &iodata, MPI_Comm comm, int print)
->>>>>>> ceb21548
     : MumpsSolver(comm,
                   (iodata.solver.linear.pc_mat_shifted ||
                    iodata.problem.type == config::ProblemData::Type::TRANSIENT ||
