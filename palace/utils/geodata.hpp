// Copyright Amazon.com, Inc. or its affiliates. All Rights Reserved.
// SPDX-License-Identifier: Apache-2.0

#ifndef PALACE_UTILS_GEODATA_HPP
#define PALACE_UTILS_GEODATA_HPP

#include <array>
#include <cmath>
#include <memory>
#include <vector>
#include <mfem.hpp>

namespace palace
{

class IoData;

namespace mesh
{

//
// Functions for mesh related functionality.
//

// Read and partition a serial mesh from file, returning a pointer to the new parallel mesh
// object, which should be destroyed by the user.
std::unique_ptr<mfem::ParMesh> ReadMesh(const IoData &iodata, MPI_Comm comm);

// Refine the provided mesh according to the data in the input file. If levels of refinement
// are requested, the refined meshes are stored in order of increased refinement. Ownership
// of the initial coarse mesh is inherited by the fine meshes and it should not be deleted.
// The fine mesh hierarchy is owned by the user.
void RefineMesh(const IoData &iodata, std::vector<std::unique_ptr<mfem::ParMesh>> &mesh);

// Dimensionalize a mesh for use in exporting a mesh. Scales vertices and nodes by L.
void DimensionalizeMesh(mfem::Mesh &mesh, mfem::real_t L);

// Nondimensionalize a mesh for use in the solver. Scales vertices and nodes by 1/L.
void NondimensionalizeMesh(mfem::Mesh &mesh, mfem::real_t L);

// Struct containing flags for the (global) mesh element types.
struct ElementTypeInfo
{
  bool has_simplices;
  bool has_hexahedra;
  bool has_prisms;
  bool has_pyramids;
  std::vector<mfem::Geometry::Type> GetGeomTypes() const;
};

// Simplified helper for describing the element types in a (Par)Mesh.
ElementTypeInfo CheckElements(const mfem::Mesh &mesh);

// Check if a tetrahedral (Par)Mesh is ready for local refinement.
bool CheckRefinementFlags(const mfem::Mesh &mesh);

// Helper function to convert a set of attribute numbers to a marker array. The marker array
// will be of size max_attr and it will contain only zeroes and ones. Ones indicate which
// attribute numbers are present in the list array. In the special case when list has a
// single entry equal to -1 the marker array will contain all ones.
void AttrToMarker(int max_attr, const int *attr_list, int attr_list_size,
                  mfem::Array<int> &marker, bool skip_invalid = false);

template <typename T>
inline void AttrToMarker(int max_attr, const T &attr_list, mfem::Array<int> &marker,
                         bool skip_invalid = false)
{
  const auto size = std::distance(attr_list.begin(), attr_list.end());
  AttrToMarker(max_attr, (size > 0) ? &attr_list[0] : nullptr, size, marker, skip_invalid);
}

template <typename T>
inline mfem::Array<int> AttrToMarker(int max_attr, const T &attr_list,
                                     bool skip_invalid = false)
{
  mfem::Array<int> marker;
  AttrToMarker(max_attr, attr_list, marker, skip_invalid);
  return marker;
}

// Helper function to construct the axis-aligned bounding box for all elements with the
// given attribute.
void GetAxisAlignedBoundingBox(const mfem::ParMesh &mesh, const mfem::Array<int> &marker,
                               bool bdr, mfem::Vector &min, mfem::Vector &max);

inline void GetAxisAlignedBoundingBox(const mfem::ParMesh &mesh, int attr, bool bdr,
                                      mfem::Vector &min, mfem::Vector &max)
{
  mfem::Array<int> marker(bdr ? mesh.bdr_attributes.Max() : mesh.attributes.Max());
  marker = 0;
  marker[attr - 1] = 1;
  GetAxisAlignedBoundingBox(mesh, marker, bdr, min, max);
}

inline void GetAxisAlignedBoundingBox(const mfem::ParMesh &mesh, mfem::Vector &min,
                                      mfem::Vector &max)
{
  mfem::Array<int> marker(mesh.attributes.Max());
  marker = 1;
  GetAxisAlignedBoundingBox(mesh, marker, false, min, max);
}

// Struct describing a bounding box in terms of the center and face normals. The normals
// specify the direction from the center of the box.
struct BoundingBox
{
  // The central point of the bounding box.
  std::array<mfem::real_t, 3> center;

  // Vectors from center to the midpoint of each face.
  std::array<std::array<mfem::real_t, 3>, 3> axes;

  // Whether or not this bounding box is two dimensional.
  bool planar;

  // Compute the area of the bounding box spanned by the first two normals.
  mfem::real_t Area() const;

  // Compute the volume of the 3D bounding box. Returns zero if planar.
  mfem::real_t Volume() const;

  // Compute the normalized axes of the bounding box.
  std::array<std::array<mfem::real_t, 3>, 3> Normals() const;

  // Compute the lengths along each axis.
  std::array<mfem::real_t, 3> Lengths() const;

  // Compute the deviations in degrees of a vector from each of the axis directions. Angles
  // are returned in the interval [0, 180].
  std::array<mfem::real_t, 3>
  Deviations(const std::array<mfem::real_t, 3> &direction) const;
};

// Helper functions for computing bounding boxes from a mesh and markers. These do not need
// to be axis-aligned. Note: This function only returns a minimum oriented bounding box for
// points whose convex hull exactly forms a rectangle or rectangular prism, implementing a
// vastly simplified version of QuickHull for this case. For other shapes, the result is
// less predictable, and may not even form a bounding box of the sampled point cloud.
BoundingBox GetBoundingBox(const mfem::ParMesh &mesh, const mfem::Array<int> &marker,
                           bool bdr);

inline BoundingBox GetBoundingBox(const mfem::ParMesh &mesh, int attr, bool bdr)
{
  mfem::Array<int> marker(bdr ? mesh.bdr_attributes.Max() : mesh.attributes.Max());
  marker = 0;
  marker[attr - 1] = 1;
  return GetBoundingBox(mesh, marker, bdr);
}

// Given a mesh and a marker, compute the bounding circle/sphere of the marked elements. In
// this case the normals of the bounding box object are arbitrary, and the Area and Volume
// members should not be used, but the Lengths function returns the ball diameter. This
// function implements Welzl's algorithm.
BoundingBox GetBoundingBall(const mfem::ParMesh &mesh, const mfem::Array<int> &marker,
                            bool bdr);

inline BoundingBox GetBoundingBall(const mfem::ParMesh &mesh, int attr, bool bdr)
{
  mfem::Array<int> marker(bdr ? mesh.bdr_attributes.Max() : mesh.attributes.Max());
  marker = 0;
  marker[attr - 1] = 1;
  return GetBoundingBall(mesh, marker, bdr);
}

// Helper function for computing the direction aligned length of a marked group.
mfem::real_t GetProjectedLength(const mfem::ParMesh &mesh, const mfem::Array<int> &marker,
                                bool bdr, const std::array<mfem::real_t, 3> &dir);

inline mfem::real_t GetProjectedLength(const mfem::ParMesh &mesh, int attr, bool bdr,
                                       const std::array<mfem::real_t, 3> &dir)
{
  mfem::Array<int> marker(bdr ? mesh.bdr_attributes.Max() : mesh.attributes.Max());
  marker = 0;
  marker[attr - 1] = 1;
  return GetProjectedLength(mesh, marker, bdr, dir);
}

// Helper function for computing the closest distance of a marked group to a given point,
// by brute force searching over the entire point set. Optionally compute the furthest
// distance instead of the closest.
mfem::real_t GetDistanceFromPoint(const mfem::ParMesh &mesh, const mfem::Array<int> &marker,
                                  bool bdr, const std::array<mfem::real_t, 3> &origin,
                                  bool max = false);

inline mfem::real_t GetDistanceFromPoint(const mfem::ParMesh &mesh, int attr, bool bdr,
                                         const std::array<mfem::real_t, 3> &dir,
                                         bool max = false)
{
  mfem::Array<int> marker(bdr ? mesh.bdr_attributes.Max() : mesh.attributes.Max());
  marker = 0;
  marker[attr - 1] = 1;
  return GetDistanceFromPoint(mesh, marker, bdr, dir);
}

// Helper function to compute the average surface normal for all elements with the given
// attributes.
mfem::Vector GetSurfaceNormal(const mfem::ParMesh &mesh, const mfem::Array<int> &marker,
                              bool average = true);

inline mfem::Vector GetSurfaceNormal(const mfem::ParMesh &mesh, int attr,
                                     bool average = true)
{
  const bool bdr = (mesh.Dimension() == mesh.SpaceDimension());
  mfem::Array<int> marker(bdr ? mesh.bdr_attributes.Max() : mesh.attributes.Max());
  marker = 0;
  marker[attr - 1] = 1;
  return GetSurfaceNormal(mesh, marker, average);
}

inline mfem::Vector GetSurfaceNormal(const mfem::ParMesh &mesh, bool average = true)
{
  const bool bdr = (mesh.Dimension() == mesh.SpaceDimension());
  const auto &attributes = bdr ? mesh.bdr_attributes : mesh.attributes;
  return GetSurfaceNormal(mesh, AttrToMarker(attributes.Max(), attributes), average);
}

// Helper functions to compute the volume or area for all domain or boundary elements with
// the given attributes.
mfem::real_t GetSurfaceArea(const mfem::ParMesh &mesh, const mfem::Array<int> &marker);

inline mfem::real_t GetSurfaceArea(const mfem::ParMesh &mesh, int attr)
{
  mfem::Array<int> marker(mesh.bdr_attributes.Max());
  marker = 0;
  marker[attr - 1] = 1;
  return GetSurfaceArea(mesh, marker);
}

mfem::real_t GetVolume(const mfem::ParMesh &mesh, const mfem::Array<int> &marker);

inline mfem::real_t GetVolume(const mfem::ParMesh &mesh, int attr)
{
  mfem::Array<int> marker(mesh.attributes.Max());
  marker = 0;
  marker[attr - 1] = 1;
  return GetVolume(mesh, marker);
}

// Helper function responsible for rebalancing the mesh, and optionally writing meshes from
// the intermediate stages to disk. Returns the imbalance ratio before rebalancing.
<<<<<<< HEAD
mfem::real_t RebalanceMesh(std::unique_ptr<mfem::ParMesh> &mesh, const IoData &iodata);
=======
double RebalanceMesh(const IoData &iodata, std::unique_ptr<mfem::ParMesh> &mesh);
>>>>>>> ceb21548

}  // namespace mesh

}  // namespace palace

#endif  // PALACE_UTILS_GEODATA_HPP<|MERGE_RESOLUTION|>--- conflicted
+++ resolved
@@ -238,11 +238,7 @@
 
 // Helper function responsible for rebalancing the mesh, and optionally writing meshes from
 // the intermediate stages to disk. Returns the imbalance ratio before rebalancing.
-<<<<<<< HEAD
-mfem::real_t RebalanceMesh(std::unique_ptr<mfem::ParMesh> &mesh, const IoData &iodata);
-=======
-double RebalanceMesh(const IoData &iodata, std::unique_ptr<mfem::ParMesh> &mesh);
->>>>>>> ceb21548
+mfem::real_t RebalanceMesh(const IoData &iodata, std::unique_ptr<mfem::ParMesh> &mesh);
 
 }  // namespace mesh
 
